// Licensed to ClickHouse, Inc. under one or more contributor
// license agreements. See the NOTICE file distributed with
// this work for additional information regarding copyright
// ownership. ClickHouse, Inc. licenses this file to you under
// the Apache License, Version 2.0 (the "License"); you may
// not use this file except in compliance with the License.
// You may obtain a copy of the License at
//
//     http://www.apache.org/licenses/LICENSE-2.0
//
// Unless required by applicable law or agreed to in writing,
// software distributed under the License is distributed on an
// "AS IS" BASIS, WITHOUT WARRANTIES OR CONDITIONS OF ANY
// KIND, either express or implied.  See the License for the
// specific language governing permissions and limitations
// under the License.

// Code generated by make codegen DO NOT EDIT.
// source: lib/column/codegen/column.tpl

package column

import (
	"database/sql"
	"database/sql/driver"
	"fmt"
	"github.com/ClickHouse/ch-go/proto"
	"github.com/ClickHouse/clickhouse-go/v2/lib/chcol"
	"github.com/google/uuid"
	"github.com/paulmach/orb"
	"github.com/shopspring/decimal"
	"math/big"
	"net"
	"reflect"
	"strings"
	"time"
)

func (t Type) Column(name string, tz *time.Location) (Interface, error) {
	switch t {
	case "Float32":
		return &Float32{name: name}, nil
	case "Float64":
		return &Float64{name: name}, nil
	case "Int8":
		return &Int8{name: name}, nil
	case "Int16":
		return &Int16{name: name}, nil
	case "Int32":
		return &Int32{name: name}, nil
	case "Int64":
		return &Int64{name: name}, nil
	case "UInt8":
		return &UInt8{name: name}, nil
	case "UInt16":
		return &UInt16{name: name}, nil
	case "UInt32":
		return &UInt32{name: name}, nil
	case "UInt64":
		return &UInt64{name: name}, nil
	case "Int128":
		return &BigInt{
			size:   16,
			chType: t,
			name:   name,
			signed: true,
			col:    &proto.ColInt128{},
		}, nil
	case "UInt128":
		return &BigInt{
			size:   16,
			chType: t,
			name:   name,
			signed: false,
			col:    &proto.ColUInt128{},
		}, nil
	case "Int256":
		return &BigInt{
			size:   32,
			chType: t,
			name:   name,
			signed: true,
			col:    &proto.ColInt256{},
		}, nil
	case "UInt256":
		return &BigInt{
			size:   32,
			chType: t,
			name:   name,
			signed: false,
			col:    &proto.ColUInt256{},
		}, nil
	case "IPv4":
		return &IPv4{name: name}, nil
	case "IPv6":
		return &IPv6{name: name}, nil
	case "Bool", "Boolean":
		return &Bool{name: name}, nil
	case "Date":
		return &Date{name: name, location: tz}, nil
	case "Date32":
		return &Date32{name: name, location: tz}, nil
	case "UUID":
		return &UUID{name: name}, nil
	case "Nothing":
		return &Nothing{name: name}, nil
	case "Ring":
		set, err := (&Array{name: name}).parse("Array(Point)", tz)
		if err != nil {
			return nil, err
		}
		set.chType = "Ring"
		return &Ring{
			set:  set,
			name: name,
		}, nil
	case "Polygon":
		set, err := (&Array{name: name}).parse("Array(Ring)", tz)
		if err != nil {
			return nil, err
		}
		set.chType = "Polygon"
		return &Polygon{
			set:  set,
			name: name,
		}, nil
	case "MultiPolygon":
		set, err := (&Array{name: name}).parse("Array(Polygon)", tz)
		if err != nil {
			return nil, err
		}
		set.chType = "MultiPolygon"
		return &MultiPolygon{
			set:  set,
			name: name,
		}, nil
	case "Point":
		return &Point{name: name}, nil
	case "String":
<<<<<<< HEAD
		return &String{name: name, col: colStrProvider(name)}, nil
=======
		return &String{name: name, col: colStrProvider()}, nil
	case "SharedVariant":
		return &SharedVariant{name: name}, nil
>>>>>>> 75a2e2a9
	case "Object('json')":
		return &JSONObject{name: name, root: true, tz: tz}, nil
	}

	switch strType := string(t); {
	case strings.HasPrefix(string(t), "Map("):
		return (&Map{name: name}).parse(t, tz)
	case strings.HasPrefix(string(t), "Tuple("):
		return (&Tuple{name: name}).parse(t, tz)
	case strings.HasPrefix(string(t), "Variant("):
		return (&Variant{name: name}).parse(t, tz)
	case strings.HasPrefix(string(t), "Dynamic"):
		return (&Dynamic{name: name}).parse(t, tz)
	case strings.HasPrefix(string(t), "Decimal("):
		return (&Decimal{name: name}).parse(t)
	case strings.HasPrefix(strType, "Nested("):
		return (&Nested{name: name}).parse(t, tz)
	case strings.HasPrefix(string(t), "Array("):
		return (&Array{name: name}).parse(t, tz)
	case strings.HasPrefix(string(t), "Interval"):
		return (&Interval{name: name}).parse(t)
	case strings.HasPrefix(string(t), "Nullable"):
		return (&Nullable{name: name}).parse(t, tz)
	case strings.HasPrefix(string(t), "FixedString"):
		return (&FixedString{name: name}).parse(t)
	case strings.HasPrefix(string(t), "LowCardinality"):
		return (&LowCardinality{name: name}).parse(t, tz)
	case strings.HasPrefix(string(t), "SimpleAggregateFunction"):
		return (&SimpleAggregateFunction{name: name}).parse(t, tz)
	case strings.HasPrefix(string(t), "Enum8") || strings.HasPrefix(string(t), "Enum16"):
		return Enum(t, name)
	case strings.HasPrefix(string(t), "DateTime64"):
		return (&DateTime64{name: name}).parse(t, tz)
	case strings.HasPrefix(strType, "DateTime") && !strings.HasPrefix(strType, "DateTime64"):
		return (&DateTime{name: name}).parse(t, tz)
	}
	return nil, &UnsupportedColumnTypeError{
		t: t,
	}
}

type (
	Float32 struct {
		name string
		col  proto.ColFloat32
	}
	Float64 struct {
		name string
		col  proto.ColFloat64
	}
	Int8 struct {
		name string
		col  proto.ColInt8
	}
	Int16 struct {
		name string
		col  proto.ColInt16
	}
	Int32 struct {
		name string
		col  proto.ColInt32
	}
	Int64 struct {
		name string
		col  proto.ColInt64
	}
	UInt8 struct {
		name string
		col  proto.ColUInt8
	}
	UInt16 struct {
		name string
		col  proto.ColUInt16
	}
	UInt32 struct {
		name string
		col  proto.ColUInt32
	}
	UInt64 struct {
		name string
		col  proto.ColUInt64
	}
)

var (
	_ Interface = (*Float32)(nil)
	_ Interface = (*Float64)(nil)
	_ Interface = (*Int8)(nil)
	_ Interface = (*Int16)(nil)
	_ Interface = (*Int32)(nil)
	_ Interface = (*Int64)(nil)
	_ Interface = (*UInt8)(nil)
	_ Interface = (*UInt16)(nil)
	_ Interface = (*UInt32)(nil)
	_ Interface = (*UInt64)(nil)
)

var (
	scanTypeFloat32      = reflect.TypeOf(float32(0))
	scanTypeFloat64      = reflect.TypeOf(float64(0))
	scanTypeInt8         = reflect.TypeOf(int8(0))
	scanTypeInt16        = reflect.TypeOf(int16(0))
	scanTypeInt32        = reflect.TypeOf(int32(0))
	scanTypeInt64        = reflect.TypeOf(int64(0))
	scanTypeUInt8        = reflect.TypeOf(uint8(0))
	scanTypeUInt16       = reflect.TypeOf(uint16(0))
	scanTypeUInt32       = reflect.TypeOf(uint32(0))
	scanTypeUInt64       = reflect.TypeOf(uint64(0))
	scanTypeIP           = reflect.TypeOf(net.IP{})
	scanTypeBool         = reflect.TypeOf(true)
	scanTypeByte         = reflect.TypeOf([]byte{})
	scanTypeUUID         = reflect.TypeOf(uuid.UUID{})
	scanTypeTime         = reflect.TypeOf(time.Time{})
	scanTypeRing         = reflect.TypeOf(orb.Ring{})
	scanTypePoint        = reflect.TypeOf(orb.Point{})
	scanTypeSlice        = reflect.TypeOf([]any{})
	scanTypeMap          = reflect.TypeOf(map[string]any{})
	scanTypeBigInt       = reflect.TypeOf(&big.Int{})
	scanTypeString       = reflect.TypeOf("")
	scanTypePolygon      = reflect.TypeOf(orb.Polygon{})
	scanTypeDecimal      = reflect.TypeOf(decimal.Decimal{})
	scanTypeMultiPolygon = reflect.TypeOf(orb.MultiPolygon{})
	scanTypeVariant      = reflect.TypeOf(chcol.Variant{})
	scanTypeDynamic      = reflect.TypeOf(chcol.Dynamic{})
)

func (col *Float32) Name() string {
	return col.name
}

func (col *Float32) Type() Type {
	return "Float32"
}

func (col *Float32) ScanType() reflect.Type {
	return scanTypeFloat32
}

func (col *Float32) Rows() int {
	return col.col.Rows()
}

func (col *Float32) Reset() {
	col.col.Reset()
}

func (col *Float32) ScanRow(dest any, row int) error {
	value := col.col.Row(row)
	switch d := dest.(type) {
	case *float32:
		*d = value
	case **float32:
		*d = new(float32)
		**d = value
	default:
		if scan, ok := dest.(sql.Scanner); ok {
			return scan.Scan(value)
		}
		return &ColumnConverterError{
			Op:   "ScanRow",
			To:   fmt.Sprintf("%T", dest),
			From: "Float32",
			Hint: fmt.Sprintf("try using *%s", scanTypeFloat32),
		}
	}
	return nil
}

func (col *Float32) Row(i int, ptr bool) any {
	value := col.col.Row(i)
	if ptr {
		return &value
	}
	return value
}

func (col *Float32) Append(v any) (nulls []uint8, err error) {
	switch v := v.(type) {
	case []float32:
		nulls = make([]uint8, len(v))
		for i := range v {
			col.col.Append(v[i])
		}
	case []*float32:
		nulls = make([]uint8, len(v))
		for i := range v {
			switch {
			case v[i] != nil:
				col.col.Append(*v[i])
			default:
				col.col.Append(0)
				nulls[i] = 1
			}
		}
	default:

		if valuer, ok := v.(driver.Valuer); ok {
			val, err := valuer.Value()
			if err != nil {
				return nil, &ColumnConverterError{
					Op:   "Append",
					To:   "Float32",
					From: fmt.Sprintf("%T", v),
					Hint: "could not get driver.Valuer value",
				}
			}
			return col.Append(val)
		}

		return nil, &ColumnConverterError{
			Op:   "Append",
			To:   "Float32",
			From: fmt.Sprintf("%T", v),
		}
	}
	return
}

func (col *Float32) AppendRow(v any) error {
	switch v := v.(type) {
	case float32:
		col.col.Append(v)
	case *float32:
		switch {
		case v != nil:
			col.col.Append(*v)
		default:
			col.col.Append(0)
		}
	case nil:
		col.col.Append(0)
	default:

		if valuer, ok := v.(driver.Valuer); ok {
			val, err := valuer.Value()
			if err != nil {
				return &ColumnConverterError{
					Op:   "AppendRow",
					To:   "Float32",
					From: fmt.Sprintf("%T", v),
					Hint: "could not get driver.Valuer value",
				}
			}
			return col.AppendRow(val)
		}

		if rv := reflect.ValueOf(v); rv.Kind() == col.ScanType().Kind() || rv.CanConvert(col.ScanType()) {
			col.col.Append(rv.Convert(col.ScanType()).Interface().(float32))
		} else {
			return &ColumnConverterError{
				Op:   "AppendRow",
				To:   "Float32",
				From: fmt.Sprintf("%T", v),
			}
		}
	}
	return nil
}

func (col *Float32) Decode(reader *proto.Reader, rows int) error {
	return col.col.DecodeColumn(reader, rows)
}

func (col *Float32) Encode(buffer *proto.Buffer) {
	col.col.EncodeColumn(buffer)
}

func (col *Float64) Name() string {
	return col.name
}

func (col *Float64) Type() Type {
	return "Float64"
}

func (col *Float64) ScanType() reflect.Type {
	return scanTypeFloat64
}

func (col *Float64) Rows() int {
	return col.col.Rows()
}

func (col *Float64) Reset() {
	col.col.Reset()
}

func (col *Float64) ScanRow(dest any, row int) error {
	value := col.col.Row(row)
	switch d := dest.(type) {
	case *float64:
		*d = value
	case **float64:
		*d = new(float64)
		**d = value
	case *sql.NullFloat64:
		return d.Scan(value)
	default:
		if scan, ok := dest.(sql.Scanner); ok {
			return scan.Scan(value)
		}
		return &ColumnConverterError{
			Op:   "ScanRow",
			To:   fmt.Sprintf("%T", dest),
			From: "Float64",
			Hint: fmt.Sprintf("try using *%s", scanTypeFloat64),
		}
	}
	return nil
}

func (col *Float64) Row(i int, ptr bool) any {
	value := col.col.Row(i)
	if ptr {
		return &value
	}
	return value
}

func (col *Float64) Append(v any) (nulls []uint8, err error) {
	switch v := v.(type) {
	case []float64:
		nulls = make([]uint8, len(v))
		for i := range v {
			col.col.Append(v[i])
		}
	case []*float64:
		nulls = make([]uint8, len(v))
		for i := range v {
			switch {
			case v[i] != nil:
				col.col.Append(*v[i])
			default:
				col.col.Append(0)
				nulls[i] = 1
			}
		}
	case []sql.NullFloat64:
		nulls = make([]uint8, len(v))
		for i := range v {
			col.AppendRow(v[i])
		}
	case []*sql.NullFloat64:
		nulls = make([]uint8, len(v))
		for i := range v {
			if v[i] == nil {
				nulls[i] = 1
			}
			col.AppendRow(v[i])
		}
	default:

		if valuer, ok := v.(driver.Valuer); ok {
			val, err := valuer.Value()
			if err != nil {
				return nil, &ColumnConverterError{
					Op:   "Append",
					To:   "Float64",
					From: fmt.Sprintf("%T", v),
					Hint: "could not get driver.Valuer value",
				}
			}
			return col.Append(val)
		}

		return nil, &ColumnConverterError{
			Op:   "Append",
			To:   "Float64",
			From: fmt.Sprintf("%T", v),
		}
	}
	return
}

func (col *Float64) AppendRow(v any) error {
	switch v := v.(type) {
	case float64:
		col.col.Append(v)
	case *float64:
		switch {
		case v != nil:
			col.col.Append(*v)
		default:
			col.col.Append(0)
		}
	case nil:
		col.col.Append(0)
	case sql.NullFloat64:
		switch v.Valid {
		case true:
			col.col.Append(v.Float64)
		default:
			col.col.Append(0)
		}
	case *sql.NullFloat64:
		switch v.Valid {
		case true:
			col.col.Append(v.Float64)
		default:
			col.col.Append(0)
		}
	default:

		if valuer, ok := v.(driver.Valuer); ok {
			val, err := valuer.Value()
			if err != nil {
				return &ColumnConverterError{
					Op:   "AppendRow",
					To:   "Float64",
					From: fmt.Sprintf("%T", v),
					Hint: "could not get driver.Valuer value",
				}
			}
			return col.AppendRow(val)
		}

		if rv := reflect.ValueOf(v); rv.Kind() == col.ScanType().Kind() || rv.CanConvert(col.ScanType()) {
			col.col.Append(rv.Convert(col.ScanType()).Interface().(float64))
		} else {
			return &ColumnConverterError{
				Op:   "AppendRow",
				To:   "Float64",
				From: fmt.Sprintf("%T", v),
			}
		}
	}
	return nil
}

func (col *Float64) Decode(reader *proto.Reader, rows int) error {
	return col.col.DecodeColumn(reader, rows)
}

func (col *Float64) Encode(buffer *proto.Buffer) {
	col.col.EncodeColumn(buffer)
}

func (col *Int8) Name() string {
	return col.name
}

func (col *Int8) Type() Type {
	return "Int8"
}

func (col *Int8) ScanType() reflect.Type {
	return scanTypeInt8
}

func (col *Int8) Rows() int {
	return col.col.Rows()
}

func (col *Int8) Reset() {
	col.col.Reset()
}

func (col *Int8) ScanRow(dest any, row int) error {
	value := col.col.Row(row)
	switch d := dest.(type) {
	case *int8:
		*d = value
	case **int8:
		*d = new(int8)
		**d = value
	case *bool:
		switch value {
		case 0:
			*d = false
		default:
			*d = true
		}
	default:
		if scan, ok := dest.(sql.Scanner); ok {
			return scan.Scan(value)
		}
		return &ColumnConverterError{
			Op:   "ScanRow",
			To:   fmt.Sprintf("%T", dest),
			From: "Int8",
			Hint: fmt.Sprintf("try using *%s", scanTypeInt8),
		}
	}
	return nil
}

func (col *Int8) Row(i int, ptr bool) any {
	value := col.col.Row(i)
	if ptr {
		return &value
	}
	return value
}

func (col *Int8) Append(v any) (nulls []uint8, err error) {
	switch v := v.(type) {
	case []int8:
		nulls = make([]uint8, len(v))
		for i := range v {
			col.col.Append(v[i])
		}
	case []*int8:
		nulls = make([]uint8, len(v))
		for i := range v {
			switch {
			case v[i] != nil:
				col.col.Append(*v[i])
			default:
				col.col.Append(0)
				nulls[i] = 1
			}
		}
	case []bool:
		nulls = make([]uint8, len(v))
		for i := range v {
			val := int8(0)
			if v[i] {
				val = 1
			}
			col.col.Append(val)
		}
	case []*bool:
		nulls = make([]uint8, len(v))
		for i := range v {
			val := int8(0)
			if v[i] == nil {
				nulls[i] = 1
			} else if *v[i] {
				val = 1
			}
			col.col.Append(val)
		}
	default:

		if valuer, ok := v.(driver.Valuer); ok {
			val, err := valuer.Value()
			if err != nil {
				return nil, &ColumnConverterError{
					Op:   "Append",
					To:   "Int8",
					From: fmt.Sprintf("%T", v),
					Hint: "could not get driver.Valuer value",
				}
			}
			return col.Append(val)
		}

		return nil, &ColumnConverterError{
			Op:   "Append",
			To:   "Int8",
			From: fmt.Sprintf("%T", v),
		}
	}
	return
}

func (col *Int8) AppendRow(v any) error {
	switch v := v.(type) {
	case int8:
		col.col.Append(v)
	case *int8:
		switch {
		case v != nil:
			col.col.Append(*v)
		default:
			col.col.Append(0)
		}
	case nil:
		col.col.Append(0)
	case bool:
		val := int8(0)
		if v {
			val = 1
		}
		col.col.Append(val)
	case *bool:
		val := int8(0)
		if *v {
			val = 1
		}
		col.col.Append(val)
	default:

		if valuer, ok := v.(driver.Valuer); ok {
			val, err := valuer.Value()
			if err != nil {
				return &ColumnConverterError{
					Op:   "AppendRow",
					To:   "Int8",
					From: fmt.Sprintf("%T", v),
					Hint: "could not get driver.Valuer value",
				}
			}
			return col.AppendRow(val)
		}

		if rv := reflect.ValueOf(v); rv.Kind() == col.ScanType().Kind() || rv.CanConvert(col.ScanType()) {
			col.col.Append(rv.Convert(col.ScanType()).Interface().(int8))
		} else {
			return &ColumnConverterError{
				Op:   "AppendRow",
				To:   "Int8",
				From: fmt.Sprintf("%T", v),
			}
		}
	}
	return nil
}

func (col *Int8) Decode(reader *proto.Reader, rows int) error {
	return col.col.DecodeColumn(reader, rows)
}

func (col *Int8) Encode(buffer *proto.Buffer) {
	col.col.EncodeColumn(buffer)
}

func (col *Int16) Name() string {
	return col.name
}

func (col *Int16) Type() Type {
	return "Int16"
}

func (col *Int16) ScanType() reflect.Type {
	return scanTypeInt16
}

func (col *Int16) Rows() int {
	return col.col.Rows()
}

func (col *Int16) Reset() {
	col.col.Reset()
}

func (col *Int16) ScanRow(dest any, row int) error {
	value := col.col.Row(row)
	switch d := dest.(type) {
	case *int16:
		*d = value
	case **int16:
		*d = new(int16)
		**d = value
	case *sql.NullInt16:
		return d.Scan(value)
	default:
		if scan, ok := dest.(sql.Scanner); ok {
			return scan.Scan(value)
		}
		return &ColumnConverterError{
			Op:   "ScanRow",
			To:   fmt.Sprintf("%T", dest),
			From: "Int16",
			Hint: fmt.Sprintf("try using *%s", scanTypeInt16),
		}
	}
	return nil
}

func (col *Int16) Row(i int, ptr bool) any {
	value := col.col.Row(i)
	if ptr {
		return &value
	}
	return value
}

func (col *Int16) Append(v any) (nulls []uint8, err error) {
	switch v := v.(type) {
	case []int16:
		nulls = make([]uint8, len(v))
		for i := range v {
			col.col.Append(v[i])
		}
	case []*int16:
		nulls = make([]uint8, len(v))
		for i := range v {
			switch {
			case v[i] != nil:
				col.col.Append(*v[i])
			default:
				col.col.Append(0)
				nulls[i] = 1
			}
		}
	case []sql.NullInt16:
		nulls = make([]uint8, len(v))
		for i := range v {
			col.AppendRow(v[i])
		}
	case []*sql.NullInt16:
		nulls = make([]uint8, len(v))
		for i := range v {
			if v[i] == nil {
				nulls[i] = 1
			}
			col.AppendRow(v[i])
		}
	default:

		if valuer, ok := v.(driver.Valuer); ok {
			val, err := valuer.Value()
			if err != nil {
				return nil, &ColumnConverterError{
					Op:   "Append",
					To:   "Int16",
					From: fmt.Sprintf("%T", v),
					Hint: "could not get driver.Valuer value",
				}
			}
			return col.Append(val)
		}

		return nil, &ColumnConverterError{
			Op:   "Append",
			To:   "Int16",
			From: fmt.Sprintf("%T", v),
		}
	}
	return
}

func (col *Int16) AppendRow(v any) error {
	switch v := v.(type) {
	case int16:
		col.col.Append(v)
	case *int16:
		switch {
		case v != nil:
			col.col.Append(*v)
		default:
			col.col.Append(0)
		}
	case nil:
		col.col.Append(0)
	case sql.NullInt16:
		switch v.Valid {
		case true:
			col.col.Append(v.Int16)
		default:
			col.col.Append(0)
		}
	case *sql.NullInt16:
		switch v.Valid {
		case true:
			col.col.Append(v.Int16)
		default:
			col.col.Append(0)
		}
	default:

		if valuer, ok := v.(driver.Valuer); ok {
			val, err := valuer.Value()
			if err != nil {
				return &ColumnConverterError{
					Op:   "AppendRow",
					To:   "Int16",
					From: fmt.Sprintf("%T", v),
					Hint: "could not get driver.Valuer value",
				}
			}
			return col.AppendRow(val)
		}

		if rv := reflect.ValueOf(v); rv.Kind() == col.ScanType().Kind() || rv.CanConvert(col.ScanType()) {
			col.col.Append(rv.Convert(col.ScanType()).Interface().(int16))
		} else {
			return &ColumnConverterError{
				Op:   "AppendRow",
				To:   "Int16",
				From: fmt.Sprintf("%T", v),
			}
		}
	}
	return nil
}

func (col *Int16) Decode(reader *proto.Reader, rows int) error {
	return col.col.DecodeColumn(reader, rows)
}

func (col *Int16) Encode(buffer *proto.Buffer) {
	col.col.EncodeColumn(buffer)
}

func (col *Int32) Name() string {
	return col.name
}

func (col *Int32) Type() Type {
	return "Int32"
}

func (col *Int32) ScanType() reflect.Type {
	return scanTypeInt32
}

func (col *Int32) Rows() int {
	return col.col.Rows()
}

func (col *Int32) Reset() {
	col.col.Reset()
}

func (col *Int32) ScanRow(dest any, row int) error {
	value := col.col.Row(row)
	switch d := dest.(type) {
	case *int32:
		*d = value
	case **int32:
		*d = new(int32)
		**d = value
	case *sql.NullInt32:
		return d.Scan(value)
	default:
		if scan, ok := dest.(sql.Scanner); ok {
			return scan.Scan(value)
		}
		return &ColumnConverterError{
			Op:   "ScanRow",
			To:   fmt.Sprintf("%T", dest),
			From: "Int32",
			Hint: fmt.Sprintf("try using *%s", scanTypeInt32),
		}
	}
	return nil
}

func (col *Int32) Row(i int, ptr bool) any {
	value := col.col.Row(i)
	if ptr {
		return &value
	}
	return value
}

func (col *Int32) Append(v any) (nulls []uint8, err error) {
	switch v := v.(type) {
	case []int32:
		nulls = make([]uint8, len(v))
		for i := range v {
			col.col.Append(v[i])
		}
	case []*int32:
		nulls = make([]uint8, len(v))
		for i := range v {
			switch {
			case v[i] != nil:
				col.col.Append(*v[i])
			default:
				col.col.Append(0)
				nulls[i] = 1
			}
		}
	case []sql.NullInt32:
		nulls = make([]uint8, len(v))
		for i := range v {
			col.AppendRow(v[i])
		}
	case []*sql.NullInt32:
		nulls = make([]uint8, len(v))
		for i := range v {
			if v[i] == nil {
				nulls[i] = 1
			}
			col.AppendRow(v[i])
		}
	default:

		if valuer, ok := v.(driver.Valuer); ok {
			val, err := valuer.Value()
			if err != nil {
				return nil, &ColumnConverterError{
					Op:   "Append",
					To:   "Int32",
					From: fmt.Sprintf("%T", v),
					Hint: "could not get driver.Valuer value",
				}
			}
			return col.Append(val)
		}

		return nil, &ColumnConverterError{
			Op:   "Append",
			To:   "Int32",
			From: fmt.Sprintf("%T", v),
		}
	}
	return
}

func (col *Int32) AppendRow(v any) error {
	switch v := v.(type) {
	case int32:
		col.col.Append(v)
	case *int32:
		switch {
		case v != nil:
			col.col.Append(*v)
		default:
			col.col.Append(0)
		}
	case nil:
		col.col.Append(0)
	case sql.NullInt32:
		switch v.Valid {
		case true:
			col.col.Append(v.Int32)
		default:
			col.col.Append(0)
		}
	case *sql.NullInt32:
		switch v.Valid {
		case true:
			col.col.Append(v.Int32)
		default:
			col.col.Append(0)
		}
	default:

		if valuer, ok := v.(driver.Valuer); ok {
			val, err := valuer.Value()
			if err != nil {
				return &ColumnConverterError{
					Op:   "AppendRow",
					To:   "Int32",
					From: fmt.Sprintf("%T", v),
					Hint: "could not get driver.Valuer value",
				}
			}
			return col.AppendRow(val)
		}

		if rv := reflect.ValueOf(v); rv.Kind() == col.ScanType().Kind() || rv.CanConvert(col.ScanType()) {
			col.col.Append(rv.Convert(col.ScanType()).Interface().(int32))
		} else {
			return &ColumnConverterError{
				Op:   "AppendRow",
				To:   "Int32",
				From: fmt.Sprintf("%T", v),
			}
		}
	}
	return nil
}

func (col *Int32) Decode(reader *proto.Reader, rows int) error {
	return col.col.DecodeColumn(reader, rows)
}

func (col *Int32) Encode(buffer *proto.Buffer) {
	col.col.EncodeColumn(buffer)
}

func (col *Int64) Name() string {
	return col.name
}

func (col *Int64) Type() Type {
	return "Int64"
}

func (col *Int64) ScanType() reflect.Type {
	return scanTypeInt64
}

func (col *Int64) Rows() int {
	return col.col.Rows()
}

func (col *Int64) Reset() {
	col.col.Reset()
}

func (col *Int64) ScanRow(dest any, row int) error {
	value := col.col.Row(row)
	switch d := dest.(type) {
	case *int64:
		*d = value
	case **int64:
		*d = new(int64)
		**d = value
	case *time.Duration:
		*d = time.Duration(value)
	case *sql.NullInt64:
		return d.Scan(value)
	default:
		if scan, ok := dest.(sql.Scanner); ok {
			return scan.Scan(value)
		}
		return &ColumnConverterError{
			Op:   "ScanRow",
			To:   fmt.Sprintf("%T", dest),
			From: "Int64",
			Hint: fmt.Sprintf("try using *%s", scanTypeInt64),
		}
	}
	return nil
}

func (col *Int64) Row(i int, ptr bool) any {
	value := col.col.Row(i)
	if ptr {
		return &value
	}
	return value
}

func (col *Int64) Append(v any) (nulls []uint8, err error) {
	switch v := v.(type) {
	case []int64:
		nulls = make([]uint8, len(v))
		for i := range v {
			col.col.Append(v[i])
		}
	case []*int64:
		nulls = make([]uint8, len(v))
		for i := range v {
			switch {
			case v[i] != nil:
				col.col.Append(*v[i])
			default:
				col.col.Append(0)
				nulls[i] = 1
			}
		}
	case []sql.NullInt64:
		nulls = make([]uint8, len(v))
		for i := range v {
			col.AppendRow(v[i])
		}
	case []*sql.NullInt64:
		nulls = make([]uint8, len(v))
		for i := range v {
			if v[i] == nil {
				nulls[i] = 1
			}
			col.AppendRow(v[i])
		}
	default:

		if valuer, ok := v.(driver.Valuer); ok {
			val, err := valuer.Value()
			if err != nil {
				return nil, &ColumnConverterError{
					Op:   "Append",
					To:   "Int64",
					From: fmt.Sprintf("%T", v),
					Hint: "could not get driver.Valuer value",
				}
			}
			return col.Append(val)
		}

		return nil, &ColumnConverterError{
			Op:   "Append",
			To:   "Int64",
			From: fmt.Sprintf("%T", v),
		}
	}
	return
}

func (col *Int64) AppendRow(v any) error {
	switch v := v.(type) {
	case int64:
		col.col.Append(v)
	case *int64:
		switch {
		case v != nil:
			col.col.Append(*v)
		default:
			col.col.Append(0)
		}
	case nil:
		col.col.Append(0)
	case sql.NullInt64:
		switch v.Valid {
		case true:
			col.col.Append(v.Int64)
		default:
			col.col.Append(0)
		}
	case *sql.NullInt64:
		switch v.Valid {
		case true:
			col.col.Append(v.Int64)
		default:
			col.col.Append(0)
		}
	case time.Duration:
		col.col.Append(int64(v))
	case *time.Duration:
		col.col.Append(int64(*v))
	default:

		if valuer, ok := v.(driver.Valuer); ok {
			val, err := valuer.Value()
			if err != nil {
				return &ColumnConverterError{
					Op:   "AppendRow",
					To:   "Int64",
					From: fmt.Sprintf("%T", v),
					Hint: "could not get driver.Valuer value",
				}
			}
			return col.AppendRow(val)
		}

		if rv := reflect.ValueOf(v); rv.Kind() == col.ScanType().Kind() || rv.CanConvert(col.ScanType()) {
			col.col.Append(rv.Convert(col.ScanType()).Interface().(int64))
		} else {
			return &ColumnConverterError{
				Op:   "AppendRow",
				To:   "Int64",
				From: fmt.Sprintf("%T", v),
			}
		}
	}
	return nil
}

func (col *Int64) Decode(reader *proto.Reader, rows int) error {
	return col.col.DecodeColumn(reader, rows)
}

func (col *Int64) Encode(buffer *proto.Buffer) {
	col.col.EncodeColumn(buffer)
}

func (col *UInt8) Name() string {
	return col.name
}

func (col *UInt8) Type() Type {
	return "UInt8"
}

func (col *UInt8) ScanType() reflect.Type {
	return scanTypeUInt8
}

func (col *UInt8) Rows() int {
	return col.col.Rows()
}

func (col *UInt8) Reset() {
	col.col.Reset()
}

func (col *UInt8) ScanRow(dest any, row int) error {
	value := col.col.Row(row)
	switch d := dest.(type) {
	case *uint8:
		*d = value
	case **uint8:
		*d = new(uint8)
		**d = value
	case *bool:
		switch value {
		case 0:
			*d = false
		default:
			*d = true
		}
	default:
		if scan, ok := dest.(sql.Scanner); ok {
			return scan.Scan(value)
		}
		return &ColumnConverterError{
			Op:   "ScanRow",
			To:   fmt.Sprintf("%T", dest),
			From: "UInt8",
			Hint: fmt.Sprintf("try using *%s", scanTypeUInt8),
		}
	}
	return nil
}

func (col *UInt8) Row(i int, ptr bool) any {
	value := col.col.Row(i)
	if ptr {
		return &value
	}
	return value
}

func (col *UInt8) Append(v any) (nulls []uint8, err error) {
	switch v := v.(type) {
	case []uint8:
		nulls = make([]uint8, len(v))
		for i := range v {
			col.col.Append(v[i])
		}
	case []*uint8:
		nulls = make([]uint8, len(v))
		for i := range v {
			switch {
			case v[i] != nil:
				col.col.Append(*v[i])
			default:
				col.col.Append(0)
				nulls[i] = 1
			}
		}
	default:

		if valuer, ok := v.(driver.Valuer); ok {
			val, err := valuer.Value()
			if err != nil {
				return nil, &ColumnConverterError{
					Op:   "Append",
					To:   "UInt8",
					From: fmt.Sprintf("%T", v),
					Hint: "could not get driver.Valuer value",
				}
			}
			return col.Append(val)
		}

		return nil, &ColumnConverterError{
			Op:   "Append",
			To:   "UInt8",
			From: fmt.Sprintf("%T", v),
		}
	}
	return
}

func (col *UInt8) AppendRow(v any) error {
	switch v := v.(type) {
	case uint8:
		col.col.Append(v)
	case *uint8:
		switch {
		case v != nil:
			col.col.Append(*v)
		default:
			col.col.Append(0)
		}
	case nil:
		col.col.Append(0)
	case bool:
		var t uint8
		if v {
			t = 1
		}
		col.col.Append(t)
	default:

		if valuer, ok := v.(driver.Valuer); ok {
			val, err := valuer.Value()
			if err != nil {
				return &ColumnConverterError{
					Op:   "AppendRow",
					To:   "UInt8",
					From: fmt.Sprintf("%T", v),
					Hint: "could not get driver.Valuer value",
				}
			}
			return col.AppendRow(val)
		}

		if rv := reflect.ValueOf(v); rv.Kind() == col.ScanType().Kind() || rv.CanConvert(col.ScanType()) {
			col.col.Append(rv.Convert(col.ScanType()).Interface().(uint8))
		} else {
			return &ColumnConverterError{
				Op:   "AppendRow",
				To:   "UInt8",
				From: fmt.Sprintf("%T", v),
			}
		}
	}
	return nil
}

func (col *UInt8) Decode(reader *proto.Reader, rows int) error {
	return col.col.DecodeColumn(reader, rows)
}

func (col *UInt8) Encode(buffer *proto.Buffer) {
	col.col.EncodeColumn(buffer)
}

func (col *UInt16) Name() string {
	return col.name
}

func (col *UInt16) Type() Type {
	return "UInt16"
}

func (col *UInt16) ScanType() reflect.Type {
	return scanTypeUInt16
}

func (col *UInt16) Rows() int {
	return col.col.Rows()
}

func (col *UInt16) Reset() {
	col.col.Reset()
}

func (col *UInt16) ScanRow(dest any, row int) error {
	value := col.col.Row(row)
	switch d := dest.(type) {
	case *uint16:
		*d = value
	case **uint16:
		*d = new(uint16)
		**d = value
	default:
		if scan, ok := dest.(sql.Scanner); ok {
			return scan.Scan(value)
		}
		return &ColumnConverterError{
			Op:   "ScanRow",
			To:   fmt.Sprintf("%T", dest),
			From: "UInt16",
			Hint: fmt.Sprintf("try using *%s", scanTypeUInt16),
		}
	}
	return nil
}

func (col *UInt16) Row(i int, ptr bool) any {
	value := col.col.Row(i)
	if ptr {
		return &value
	}
	return value
}

func (col *UInt16) Append(v any) (nulls []uint8, err error) {
	switch v := v.(type) {
	case []uint16:
		nulls = make([]uint8, len(v))
		for i := range v {
			col.col.Append(v[i])
		}
	case []*uint16:
		nulls = make([]uint8, len(v))
		for i := range v {
			switch {
			case v[i] != nil:
				col.col.Append(*v[i])
			default:
				col.col.Append(0)
				nulls[i] = 1
			}
		}
	default:

		if valuer, ok := v.(driver.Valuer); ok {
			val, err := valuer.Value()
			if err != nil {
				return nil, &ColumnConverterError{
					Op:   "Append",
					To:   "UInt16",
					From: fmt.Sprintf("%T", v),
					Hint: "could not get driver.Valuer value",
				}
			}
			return col.Append(val)
		}

		return nil, &ColumnConverterError{
			Op:   "Append",
			To:   "UInt16",
			From: fmt.Sprintf("%T", v),
		}
	}
	return
}

func (col *UInt16) AppendRow(v any) error {
	switch v := v.(type) {
	case uint16:
		col.col.Append(v)
	case *uint16:
		switch {
		case v != nil:
			col.col.Append(*v)
		default:
			col.col.Append(0)
		}
	case nil:
		col.col.Append(0)
	default:

		if valuer, ok := v.(driver.Valuer); ok {
			val, err := valuer.Value()
			if err != nil {
				return &ColumnConverterError{
					Op:   "AppendRow",
					To:   "UInt16",
					From: fmt.Sprintf("%T", v),
					Hint: "could not get driver.Valuer value",
				}
			}
			return col.AppendRow(val)
		}

		if rv := reflect.ValueOf(v); rv.Kind() == col.ScanType().Kind() || rv.CanConvert(col.ScanType()) {
			col.col.Append(rv.Convert(col.ScanType()).Interface().(uint16))
		} else {
			return &ColumnConverterError{
				Op:   "AppendRow",
				To:   "UInt16",
				From: fmt.Sprintf("%T", v),
			}
		}
	}
	return nil
}

func (col *UInt16) Decode(reader *proto.Reader, rows int) error {
	return col.col.DecodeColumn(reader, rows)
}

func (col *UInt16) Encode(buffer *proto.Buffer) {
	col.col.EncodeColumn(buffer)
}

func (col *UInt32) Name() string {
	return col.name
}

func (col *UInt32) Type() Type {
	return "UInt32"
}

func (col *UInt32) ScanType() reflect.Type {
	return scanTypeUInt32
}

func (col *UInt32) Rows() int {
	return col.col.Rows()
}

func (col *UInt32) Reset() {
	col.col.Reset()
}

func (col *UInt32) ScanRow(dest any, row int) error {
	value := col.col.Row(row)
	switch d := dest.(type) {
	case *uint32:
		*d = value
	case **uint32:
		*d = new(uint32)
		**d = value
	default:
		if scan, ok := dest.(sql.Scanner); ok {
			return scan.Scan(value)
		}
		return &ColumnConverterError{
			Op:   "ScanRow",
			To:   fmt.Sprintf("%T", dest),
			From: "UInt32",
			Hint: fmt.Sprintf("try using *%s", scanTypeUInt32),
		}
	}
	return nil
}

func (col *UInt32) Row(i int, ptr bool) any {
	value := col.col.Row(i)
	if ptr {
		return &value
	}
	return value
}

func (col *UInt32) Append(v any) (nulls []uint8, err error) {
	switch v := v.(type) {
	case []uint32:
		nulls = make([]uint8, len(v))
		for i := range v {
			col.col.Append(v[i])
		}
	case []*uint32:
		nulls = make([]uint8, len(v))
		for i := range v {
			switch {
			case v[i] != nil:
				col.col.Append(*v[i])
			default:
				col.col.Append(0)
				nulls[i] = 1
			}
		}
	default:

		if valuer, ok := v.(driver.Valuer); ok {
			val, err := valuer.Value()
			if err != nil {
				return nil, &ColumnConverterError{
					Op:   "Append",
					To:   "UInt32",
					From: fmt.Sprintf("%T", v),
					Hint: "could not get driver.Valuer value",
				}
			}
			return col.Append(val)
		}

		return nil, &ColumnConverterError{
			Op:   "Append",
			To:   "UInt32",
			From: fmt.Sprintf("%T", v),
		}
	}
	return
}

func (col *UInt32) AppendRow(v any) error {
	switch v := v.(type) {
	case uint32:
		col.col.Append(v)
	case *uint32:
		switch {
		case v != nil:
			col.col.Append(*v)
		default:
			col.col.Append(0)
		}
	case nil:
		col.col.Append(0)
	default:

		if valuer, ok := v.(driver.Valuer); ok {
			val, err := valuer.Value()
			if err != nil {
				return &ColumnConverterError{
					Op:   "AppendRow",
					To:   "UInt32",
					From: fmt.Sprintf("%T", v),
					Hint: "could not get driver.Valuer value",
				}
			}
			return col.AppendRow(val)
		}

		if rv := reflect.ValueOf(v); rv.Kind() == col.ScanType().Kind() || rv.CanConvert(col.ScanType()) {
			col.col.Append(rv.Convert(col.ScanType()).Interface().(uint32))
		} else {
			return &ColumnConverterError{
				Op:   "AppendRow",
				To:   "UInt32",
				From: fmt.Sprintf("%T", v),
			}
		}
	}
	return nil
}

func (col *UInt32) Decode(reader *proto.Reader, rows int) error {
	return col.col.DecodeColumn(reader, rows)
}

func (col *UInt32) Encode(buffer *proto.Buffer) {
	col.col.EncodeColumn(buffer)
}

func (col *UInt64) Name() string {
	return col.name
}

func (col *UInt64) Type() Type {
	return "UInt64"
}

func (col *UInt64) ScanType() reflect.Type {
	return scanTypeUInt64
}

func (col *UInt64) Rows() int {
	return col.col.Rows()
}

func (col *UInt64) Reset() {
	col.col.Reset()
}

func (col *UInt64) ScanRow(dest any, row int) error {
	value := col.col.Row(row)
	switch d := dest.(type) {
	case *uint64:
		*d = value
	case **uint64:
		*d = new(uint64)
		**d = value
	default:
		if scan, ok := dest.(sql.Scanner); ok {
			return scan.Scan(value)
		}
		return &ColumnConverterError{
			Op:   "ScanRow",
			To:   fmt.Sprintf("%T", dest),
			From: "UInt64",
			Hint: fmt.Sprintf("try using *%s", scanTypeUInt64),
		}
	}
	return nil
}

func (col *UInt64) Row(i int, ptr bool) any {
	value := col.col.Row(i)
	if ptr {
		return &value
	}
	return value
}

func (col *UInt64) Append(v any) (nulls []uint8, err error) {
	switch v := v.(type) {
	case []uint64:
		nulls = make([]uint8, len(v))
		for i := range v {
			col.col.Append(v[i])
		}
	case []*uint64:
		nulls = make([]uint8, len(v))
		for i := range v {
			switch {
			case v[i] != nil:
				col.col.Append(*v[i])
			default:
				col.col.Append(0)
				nulls[i] = 1
			}
		}
	default:

		if valuer, ok := v.(driver.Valuer); ok {
			val, err := valuer.Value()
			if err != nil {
				return nil, &ColumnConverterError{
					Op:   "Append",
					To:   "UInt64",
					From: fmt.Sprintf("%T", v),
					Hint: "could not get driver.Valuer value",
				}
			}
			return col.Append(val)
		}

		return nil, &ColumnConverterError{
			Op:   "Append",
			To:   "UInt64",
			From: fmt.Sprintf("%T", v),
		}
	}
	return
}

func (col *UInt64) AppendRow(v any) error {
	switch v := v.(type) {
	case uint64:
		col.col.Append(v)
	case *uint64:
		switch {
		case v != nil:
			col.col.Append(*v)
		default:
			col.col.Append(0)
		}
	case nil:
		col.col.Append(0)
	default:

		if valuer, ok := v.(driver.Valuer); ok {
			val, err := valuer.Value()
			if err != nil {
				return &ColumnConverterError{
					Op:   "AppendRow",
					To:   "UInt64",
					From: fmt.Sprintf("%T", v),
					Hint: "could not get driver.Valuer value",
				}
			}
			return col.AppendRow(val)
		}

		if rv := reflect.ValueOf(v); rv.Kind() == col.ScanType().Kind() || rv.CanConvert(col.ScanType()) {
			col.col.Append(rv.Convert(col.ScanType()).Interface().(uint64))
		} else {
			return &ColumnConverterError{
				Op:   "AppendRow",
				To:   "UInt64",
				From: fmt.Sprintf("%T", v),
			}
		}
	}
	return nil
}

func (col *UInt64) Decode(reader *proto.Reader, rows int) error {
	return col.col.DecodeColumn(reader, rows)
}

func (col *UInt64) Encode(buffer *proto.Buffer) {
	col.col.EncodeColumn(buffer)
}<|MERGE_RESOLUTION|>--- conflicted
+++ resolved
@@ -137,13 +137,9 @@
 	case "Point":
 		return &Point{name: name}, nil
 	case "String":
-<<<<<<< HEAD
 		return &String{name: name, col: colStrProvider(name)}, nil
-=======
-		return &String{name: name, col: colStrProvider()}, nil
 	case "SharedVariant":
 		return &SharedVariant{name: name}, nil
->>>>>>> 75a2e2a9
 	case "Object('json')":
 		return &JSONObject{name: name, root: true, tz: tz}, nil
 	}
