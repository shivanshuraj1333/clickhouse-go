// Licensed to ClickHouse, Inc. under one or more contributor
// license agreements. See the NOTICE file distributed with
// this work for additional information regarding copyright
// ownership. ClickHouse, Inc. licenses this file to you under
// the Apache License, Version 2.0 (the "License"); you may
// not use this file except in compliance with the License.
// You may obtain a copy of the License at
//
//     http://www.apache.org/licenses/LICENSE-2.0
//
// Unless required by applicable law or agreed to in writing,
// software distributed under the License is distributed on an
// "AS IS" BASIS, WITHOUT WARRANTIES OR CONDITIONS OF ANY
// KIND, either express or implied.  See the License for the
// specific language governing permissions and limitations
// under the License.

package clickhouse

import (
	"bytes"
	"compress/flate"
	"compress/gzip"
	"compress/zlib"
	"context"
	"database/sql/driver"
	"fmt"
	"io"
	"log"
	"mime/multipart"
	"net"
	"net/http"
	"net/url"
	"os"
	"strings"
	"sync"
	"time"

	"github.com/ClickHouse/clickhouse-go/v2/resources"

	"github.com/ClickHouse/ch-go/compress"
	chproto "github.com/ClickHouse/ch-go/proto"
	"github.com/ClickHouse/clickhouse-go/v2/lib/proto"
	"github.com/andybalholm/brotli"
	"github.com/pkg/errors"
)

const (
	quotaKeyParamName = "quota_key"
	queryIDParamName  = "query_id"
)

type Pool[T any] struct {
	pool *sync.Pool
}

func NewPool[T any](fn func() T) Pool[T] {
	return Pool[T]{
		pool: &sync.Pool{New: func() any { return fn() }},
	}
}

func (p *Pool[T]) Get() T {
	return p.pool.Get().(T)
}

func (p *Pool[T]) Put(x T) {
	p.pool.Put(x)
}

type HTTPReaderWriter struct {
	reader io.Reader
	writer io.WriteCloser
	err    error
	method CompressionMethod
}

// NewReader will return a reader that will decompress data if needed.
func (rw *HTTPReaderWriter) NewReader(res *http.Response) (io.Reader, error) {
	enc := res.Header.Get("Content-Encoding")
	if !res.Uncompressed && rw.method.String() == enc {
		switch rw.method {
		case CompressionGZIP:
			reader := rw.reader.(*gzip.Reader)
			if err := reader.Reset(res.Body); err != nil {
				return nil, err
			}
			return reader, nil
		case CompressionDeflate:
			reader := rw.reader
			if err := reader.(flate.Resetter).Reset(res.Body, nil); err != nil {
				return nil, err
			}
			return reader, nil
		case CompressionBrotli:
			reader := rw.reader.(*brotli.Reader)
			if err := reader.Reset(res.Body); err != nil {
				return nil, err
			}
			return reader, nil
		}
	}
	return res.Body, nil
}

func (rw *HTTPReaderWriter) reset(pw *io.PipeWriter) io.WriteCloser {
	switch rw.method {
	case CompressionGZIP:
		rw.writer.(*gzip.Writer).Reset(pw)
		return rw.writer
	case CompressionDeflate:
		rw.writer.(*zlib.Writer).Reset(pw)
		return rw.writer
	case CompressionBrotli:
		rw.writer.(*brotli.Writer).Reset(pw)
		return rw.writer
	default:
		return pw
	}
}

func dialHttp(ctx context.Context, addr string, num int, opt *Options) (*httpConnect, error) {
	var debugf = func(format string, v ...any) {}
	if opt.Debug {
		if opt.Debugf != nil {
			debugf = func(format string, v ...any) {
				opt.Debugf(
					"[clickhouse][conn=%d][%s] "+format,
					append([]interface{}{num, addr}, v...)...,
				)
			}
		} else {
			debugf = log.New(os.Stdout, fmt.Sprintf("[clickhouse][conn=%d][%s]", num, addr), 0).Printf
		}
	}

	if opt.scheme == "" {
		switch opt.Protocol {
		case HTTP:
			opt.scheme = opt.Protocol.String()
			if opt.TLS != nil {
				opt.scheme = fmt.Sprintf("%ss", opt.scheme)
			}
		default:
			return nil, errors.New("invalid interface type for http")
		}
	}
	u := &url.URL{
		Scheme: opt.scheme,
		Host:   addr,
		Path:   opt.HttpUrlPath,
	}

	headers := make(map[string]string)
	for k, v := range opt.HttpHeaders {
		headers[k] = v
	}

	if opt.TLS == nil && len(opt.Auth.Username) > 0 {
		if len(opt.Auth.Password) > 0 {
			u.User = url.UserPassword(opt.Auth.Username, opt.Auth.Password)
		} else {
			u.User = url.User(opt.Auth.Username)
		}
	} else if opt.TLS != nil && len(opt.Auth.Username) > 0 {
		headers["X-ClickHouse-User"] = opt.Auth.Username
		if len(opt.Auth.Password) > 0 {
			headers["X-ClickHouse-Key"] = opt.Auth.Password
			headers["X-ClickHouse-SSL-Certificate-Auth"] = "off"
		} else {
			headers["X-ClickHouse-SSL-Certificate-Auth"] = "on"
		}
	}

	headers["User-Agent"] = opt.ClientInfo.String()

	query := u.Query()
	if len(opt.Auth.Database) > 0 {
		query.Set("database", opt.Auth.Database)
	}

	if opt.Compression == nil {
		opt.Compression = &Compression{
			Method: CompressionNone,
		}
	}

	compressionPool, err := createCompressionPool(opt.Compression)
	if err != nil {
		return nil, err
	}

	for k, v := range opt.Settings {
		if cv, ok := v.(CustomSetting); ok {
			v = cv.Value
		}

		query.Set(k, fmt.Sprint(v))
	}

	query.Set("default_format", "Native")
	u.RawQuery = query.Encode()

	httpProxy := http.ProxyFromEnvironment
	if opt.HTTPProxyURL != nil {
		httpProxy = http.ProxyURL(opt.HTTPProxyURL)
	}

	t := &http.Transport{
		Proxy: httpProxy,
		DialContext: (&net.Dialer{
			Timeout: opt.DialTimeout,
		}).DialContext,
		MaxIdleConns:          1,
		IdleConnTimeout:       opt.ConnMaxLifetime,
		ResponseHeaderTimeout: opt.ReadTimeout,
		TLSClientConfig:       opt.TLS,
	}

	if opt.DialContext != nil {
		t.DialContext = func(ctx context.Context, network, addr string) (net.Conn, error) {
			return opt.DialContext(ctx, addr)
		}
	}

	conn := &httpConnect{
		client: &http.Client{
			Transport: t,
		},
		url:             u,
		buffer:          new(chproto.Buffer),
		compression:     opt.Compression.Method,
<<<<<<< HEAD
		blockCompressor: compress.NewWriterWithMethods(0, compress.Method(opt.Compression.Method)),
=======
		blockCompressor: compress.NewWriter(compress.Level(opt.Compression.Level), compress.Method(opt.Compression.Method)),
>>>>>>> 88b93680
		compressionPool: compressionPool,
		blockBufferSize: opt.BlockBufferSize,
		headers:         headers,
	}
	location, err := conn.readTimeZone(ctx)
	if err != nil {
		return nil, err
	}
	if num == 1 {
		version, err := conn.readVersion(ctx)
		if err != nil {
			return nil, err
		}
		if !resources.ClientMeta.IsSupportedClickHouseVersion(version) {
			debugf("WARNING: version %v of ClickHouse is not supported by this client\n", version)
		}
	}

	return &httpConnect{
		client: &http.Client{
			Transport: t,
		},
		url:             u,
		buffer:          new(chproto.Buffer),
		compression:     opt.Compression.Method,
<<<<<<< HEAD
		blockCompressor: compress.NewWriterWithMethods(0, compress.Method(opt.Compression.Method)),
=======
		blockCompressor: compress.NewWriter(compress.Level(opt.Compression.Level), compress.Method(opt.Compression.Method)),
>>>>>>> 88b93680
		compressionPool: compressionPool,
		location:        location,
		blockBufferSize: opt.BlockBufferSize,
		headers:         headers,
	}, nil
}

type httpConnect struct {
	url             *url.URL
	client          *http.Client
	location        *time.Location
	buffer          *chproto.Buffer
	compression     CompressionMethod
	blockCompressor *compress.Writer
	compressionPool Pool[HTTPReaderWriter]
	blockBufferSize uint8
	headers         map[string]string
}

func (h *httpConnect) isBad() bool {
	return h.client == nil
}

func (h *httpConnect) readTimeZone(ctx context.Context) (*time.Location, error) {
	rows, err := h.query(Context(ctx, ignoreExternalTables()), func(*connect, error) {}, "SELECT timezone()")
	if err != nil {
		return nil, err
	}

	if !rows.Next() {
		return nil, errors.New("unable to determine server timezone")
	}

	var serverLocation string
	if err := rows.Scan(&serverLocation); err != nil {
		return nil, err
	}

	location, err := time.LoadLocation(serverLocation)
	if err != nil {
		return nil, err
	}
	return location, nil
}

func (h *httpConnect) readVersion(ctx context.Context) (proto.Version, error) {
	rows, err := h.query(Context(ctx, ignoreExternalTables()), func(*connect, error) {}, "SELECT version()")
	if err != nil {
		return proto.Version{}, err
	}

	if !rows.Next() {
		return proto.Version{}, errors.New("unable to determine version")
	}

	var v string
	if err := rows.Scan(&v); err != nil {
		return proto.Version{}, err
	}
	version := proto.ParseVersion(v)
	return version, nil
}

func createCompressionPool(compression *Compression) (Pool[HTTPReaderWriter], error) {
	pool := NewPool(func() HTTPReaderWriter {
		switch compression.Method {
		case CompressionGZIP:
			// trick so we can init the reader to something to Reset when we reuse
			writer, err := gzip.NewWriterLevel(io.Discard, compression.Level)
			if err != nil {
				return HTTPReaderWriter{err: err}
			}
			b := new(bytes.Buffer)
			writer.Reset(b)
			writer.Flush()
			writer.Close()
			reader, err := gzip.NewReader(bytes.NewReader(b.Bytes()))
			return HTTPReaderWriter{writer: writer, reader: reader, err: err, method: compression.Method}
		case CompressionDeflate:
			writer, err := zlib.NewWriterLevel(io.Discard, compression.Level)
			if err != nil {
				return HTTPReaderWriter{err: err}
			}
			b := new(bytes.Buffer)
			writer.Reset(b)
			writer.Flush()
			writer.Close()
			reader, err := zlib.NewReader(bytes.NewReader(b.Bytes()))
			if err != nil {
				return HTTPReaderWriter{err: err}
			}
			return HTTPReaderWriter{writer: writer, reader: reader, method: compression.Method}
		case CompressionBrotli:
			writer := brotli.NewWriterLevel(io.Discard, compression.Level)
			b := new(bytes.Buffer)
			writer.Reset(b)
			writer.Flush()
			writer.Close()
			reader := brotli.NewReader(bytes.NewReader(b.Bytes()))
			return HTTPReaderWriter{writer: writer, reader: reader, method: compression.Method}
		default:
			return HTTPReaderWriter{method: CompressionNone}
		}
	})
	err := pool.Get().err
	if err != nil {
		return pool, err
	}
	return pool, nil
}

func (h *httpConnect) writeData(block *proto.Block) error {
	// Saving offset of compressible data
	start := len(h.buffer.Buf)
	if err := block.Encode(h.buffer, 0); err != nil {
		return err
	}
	if h.compression == CompressionLZ4 || h.compression == CompressionZSTD {
		// Performing compression. Supported and requires
		data := h.buffer.Buf[start:]
		if err := h.blockCompressor.Compress(data); err != nil {
			return errors.Wrap(err, "compress")
		}
		h.buffer.Buf = append(h.buffer.Buf[:start], h.blockCompressor.Data...)
	}
	return nil
}

func (h *httpConnect) readData(reader *chproto.Reader, timezone *time.Location) (*proto.Block, error) {
	location := h.location
	if timezone != nil {
		location = timezone
	}

	block := proto.Block{Timezone: location}
	if h.compression == CompressionLZ4 || h.compression == CompressionZSTD {
		reader.EnableCompression()
		defer reader.DisableCompression()
	}
	if err := block.Decode(reader, 0); err != nil {
		return nil, err
	}
	return &block, nil
}

func (h *httpConnect) sendStreamQuery(ctx context.Context, r io.Reader, options *QueryOptions, headers map[string]string) (*http.Response, error) {
	req, err := h.createRequest(ctx, h.url.String(), r, options, headers)
	if err != nil {
		return nil, err
	}

	res, err := h.executeRequest(req)
	if err != nil {
		return nil, err
	}

	return res, nil
}

func (h *httpConnect) sendQuery(ctx context.Context, query string, options *QueryOptions, headers map[string]string) (*http.Response, error) {
	req, err := h.prepareRequest(ctx, query, options, headers)
	if err != nil {
		return nil, err
	}

	res, err := h.executeRequest(req)
	if err != nil {
		return nil, err
	}
	return res, nil
}

func (h *httpConnect) readRawResponse(response *http.Response) (body []byte, err error) {
	rw := h.compressionPool.Get()
	defer h.compressionPool.Put(rw)

	reader, err := rw.NewReader(response)
	if err != nil {
		return nil, err
	}
	if h.compression == CompressionLZ4 || h.compression == CompressionZSTD {
		chReader := chproto.NewReader(reader)
		chReader.EnableCompression()
		reader = chReader
	}

	body, err = io.ReadAll(reader)
	if err != nil && !errors.Is(err, io.EOF) {
		return nil, err
	}
	return body, nil
}

func (h *httpConnect) createRequest(ctx context.Context, requestUrl string, reader io.Reader, options *QueryOptions, headers map[string]string) (*http.Request, error) {
	req, err := http.NewRequestWithContext(ctx, http.MethodPost, requestUrl, reader)
	if err != nil {
		return nil, err
	}
	for k, v := range headers {
		req.Header.Add(k, v)
	}
	var query url.Values
	if options != nil {
		query = req.URL.Query()
		if options.queryID != "" {
			query.Set(queryIDParamName, options.queryID)
		}
		if options.quotaKey != "" {
			query.Set(quotaKeyParamName, options.quotaKey)
		}
		for key, value := range options.settings {
			// check that query doesn't change format
			if key == "default_format" {
				continue
			}
			if cv, ok := value.(CustomSetting); ok {
				value = cv.Value
			}
			query.Set(key, fmt.Sprint(value))
		}
		for key, value := range options.parameters {
			query.Set(fmt.Sprintf("param_%s", key), value)
		}
		req.URL.RawQuery = query.Encode()
	}
	return req, nil
}

func (h *httpConnect) prepareRequest(ctx context.Context, query string, options *QueryOptions, headers map[string]string) (*http.Request, error) {
	if options == nil || len(options.external) == 0 {
		return h.createRequest(ctx, h.url.String(), strings.NewReader(query), options, headers)
	}
	return h.createRequestWithExternalTables(ctx, query, options, headers)
}

func (h *httpConnect) createRequestWithExternalTables(ctx context.Context, query string, options *QueryOptions, headers map[string]string) (*http.Request, error) {
	payload := &bytes.Buffer{}
	w := multipart.NewWriter(payload)
	currentUrl := new(url.URL)
	*currentUrl = *h.url
	queryValues := currentUrl.Query()
	buf := &chproto.Buffer{}
	for _, table := range options.external {
		tableName := table.Name()
		queryValues.Set(fmt.Sprintf("%v_format", tableName), "Native")
		queryValues.Set(fmt.Sprintf("%v_structure", tableName), table.Structure())
		partWriter, err := w.CreateFormFile(tableName, "")
		if err != nil {
			return nil, err
		}
		buf.Reset()
		err = table.Block().Encode(buf, 0)
		if err != nil {
			return nil, err
		}
		_, err = partWriter.Write(buf.Buf)
		if err != nil {
			return nil, err
		}
	}
	currentUrl.RawQuery = queryValues.Encode()
	err := w.WriteField("query", query)
	if err != nil {
		return nil, err
	}
	err = w.Close()
	if err != nil {
		return nil, err
	}
	headers["Content-Type"] = w.FormDataContentType()
	return h.createRequest(ctx, currentUrl.String(), bytes.NewReader(payload.Bytes()), options, headers)
}

func (h *httpConnect) executeRequest(req *http.Request) (*http.Response, error) {
	if h.client == nil {
		return nil, driver.ErrBadConn
	}
	resp, err := h.client.Do(req)
	if err != nil {
		return nil, err
	}

	if resp.StatusCode != http.StatusOK {
		defer resp.Body.Close()
		msg, err := h.readRawResponse(resp)
		if err != nil {
			return nil, fmt.Errorf("clickhouse [execute]:: %d code: failed to read the response: %w", resp.StatusCode, err)
		}
		return nil, fmt.Errorf("clickhouse [execute]:: %d code: %s", resp.StatusCode, string(msg))
	}
	return resp, nil
}

func (h *httpConnect) ping(ctx context.Context) error {
	rows, err := h.query(Context(ctx, ignoreExternalTables()), nil, "SELECT 1")
	if err != nil {
		return err
	}
	column := rows.Columns()
	// check that we got column 1
	if len(column) == 1 && column[0] == "1" {
		return nil
	}
	return errors.New("clickhouse [ping]:: cannot ping clickhouse")
}

func (h *httpConnect) close() error {
	if h.client == nil {
		return nil
	}
	h.client.CloseIdleConnections()
	h.client = nil
	return nil
}<|MERGE_RESOLUTION|>--- conflicted
+++ resolved
@@ -230,11 +230,7 @@
 		url:             u,
 		buffer:          new(chproto.Buffer),
 		compression:     opt.Compression.Method,
-<<<<<<< HEAD
-		blockCompressor: compress.NewWriterWithMethods(0, compress.Method(opt.Compression.Method)),
-=======
 		blockCompressor: compress.NewWriter(compress.Level(opt.Compression.Level), compress.Method(opt.Compression.Method)),
->>>>>>> 88b93680
 		compressionPool: compressionPool,
 		blockBufferSize: opt.BlockBufferSize,
 		headers:         headers,
@@ -260,11 +256,7 @@
 		url:             u,
 		buffer:          new(chproto.Buffer),
 		compression:     opt.Compression.Method,
-<<<<<<< HEAD
-		blockCompressor: compress.NewWriterWithMethods(0, compress.Method(opt.Compression.Method)),
-=======
 		blockCompressor: compress.NewWriter(compress.Level(opt.Compression.Level), compress.Method(opt.Compression.Method)),
->>>>>>> 88b93680
 		compressionPool: compressionPool,
 		location:        location,
 		blockBufferSize: opt.BlockBufferSize,
